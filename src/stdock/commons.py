--- conflicted
+++ resolved
@@ -10,11 +10,10 @@
 from os.path import split, join
 
 import matplotlib as mpl
-<<<<<<< HEAD
-=======
+
 import matplotlib.pyplot as plt
 import mdtraj as md
->>>>>>> 7aebf68c
+
 import numpy as np
 import prody as prd
 from matplotlib.colors import LinearSegmentedColormap
